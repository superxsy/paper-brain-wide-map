from dateutil import parser
import json
import numpy as np
import pandas as pd
from pathlib import Path

from brainbox.behavior import training
from brainbox.io.one import SpikeSortingLoader, SessionLoader
from iblatlas.atlas import BrainRegions
from iblutil.numerical import ismember, hash_uuids
from one.alf import spec
from one.remote import aws

import brainwidemap


MODIFIED_BEFORE = '2024-07-10'
"""Load data last modified before this date."""


def bwm_query(one=None, alignment_resolved=True, return_details=False, freeze='2023_12_bwm_release'):
    """
    Function to query for brainwide map sessions that pass the most important quality controls. Returns a dataframe
    with one row per insertions and columns ['pid', 'eid', 'probe_name', 'session_number', 'date', 'subject', 'lab']

    Parameters
    ----------
    one: one.api.ONE
        Instance to be used to connect to local or remote database. Only required if freeze=None.
    alignment_resolved: bool
        Default is True. If True, only returns sessions with resolved alignment, if False returns all sessions with at
        least one alignment
    return_details: bool
        Default is False. If True returns a second output a list containing the full insertion dictionary for all
        insertions returned by the query. Only needed if you need information that is not contained in the bwm_df.
    freeze: {None, 2022_10_initial, 2022_10_update, 2022_10_bwm_release, 2023_12_bwm_release}
        Default is 2023_12_bwm_release. If None, the database is queried for the current set of pids satisfying the
        criteria. If a string is specified, a fixed set of eids and pids is returned instead of querying the database.

    Returns
    -------
    bwm_df: pandas.DataFrame
        BWM sessions to be included in analyses with columns
        ['pid', 'eid', 'probe_name', 'session_number', 'date', 'subject', 'lab']
    insertions: list
        Only returned if return_details=True. List of dictionaries with details for each insertions.
    """

    # If a freeze is requested just try to load the respective file
    if freeze is not None:
        if return_details is True:
            print('Cannot return details when using a data freeze. Returning only main dataframe.')

        fixtures_path = Path(brainwidemap.__file__).parent.joinpath('fixtures')
        freeze_file = fixtures_path.joinpath(f'{freeze}.csv')
        assert freeze_file.exists(), f'{freeze} does not seem to be a valid freeze.'

        print(f'Loading bwm_query results from fixtures/{freeze}.csv')
        bwm_df = pd.read_csv(freeze_file, index_col=0)
        bwm_df['date'] = [parser.parse(i).date() for i in bwm_df['date']]

        return bwm_df

    # Else, query the database
    assert one is not None, 'If freeze=None, you need to pass an instance of one.api.ONE'
    base_query = (
        'session__projects__name__icontains,ibl_neuropixel_brainwide_01,'
        '~session__json__IS_MOCK,True,'
        'session__qc__lt,50,'
        'session__extended_qc__behavior,1,'
        '~json__qc,CRITICAL,'
        'json__extended_qc__tracing_exists,True,'
    )

    if alignment_resolved:
        base_query += 'json__extended_qc__alignment_resolved,True,'
    else:
        base_query += 'json__extended_qc__alignment_count__gt,0,'

    qc_pass = (
        '~session__extended_qc___task_stimOn_goCue_delays__lt,0.9,'
        '~session__extended_qc___task_response_feedback_delays__lt,0.9,'
        '~session__extended_qc___task_wheel_move_before_feedback__lt,0.9,'
        '~session__extended_qc___task_wheel_freeze_during_quiescence__lt,0.9,'
        '~session__extended_qc___task_error_trial_event_sequence__lt,0.9,'
        '~session__extended_qc___task_correct_trial_event_sequence__lt,0.9,'
        '~session__extended_qc___task_reward_volumes__lt,0.9,'
        '~session__extended_qc___task_reward_volume_set__lt,0.9,'
        '~session__extended_qc___task_stimulus_move_before_goCue__lt,0.9,'
        '~session__extended_qc___task_audio_pre_trial__lt,0.9')

    marked_pass = (
        'session__extended_qc___experimenter_task,PASS')

    insertions = list(one.alyx.rest('insertions', 'list', django=base_query + qc_pass))
    insertions.extend(list(one.alyx.rest('insertions', 'list', django=base_query + marked_pass)))

    bwm_df = pd.DataFrame({
        'pid': np.array([i['id'] for i in insertions]),
        'eid': np.array([i['session'] for i in insertions]),
        'probe_name': np.array([i['name'] for i in insertions]),
        'session_number': np.array([i['session_info']['number'] for i in insertions]),
        'date': np.array([parser.parse(i['session_info']['start_time']).date() for i in insertions]),
        'subject': np.array([i['session_info']['subject'] for i in insertions]),
        'lab': np.array([i['session_info']['lab'] for i in insertions]),
    }).sort_values(by=['lab', 'subject', 'date', 'eid'])
    bwm_df.drop_duplicates(inplace=True)
    bwm_df.reset_index(inplace=True, drop=True)

    if return_details:
        return bwm_df, insertions
    else:
        return bwm_df


def load_good_units(one, pid, compute_metrics=False, qc=1., **kwargs):
    """
    Function to load the cluster information and spike trains for clusters that pass all quality metrics.

    Parameters
    ----------
    one: one.api.ONE
        Instance to be used to connect to local or remote database
    pid: str
        A probe insertion UUID.
        If one is in local mode, it is ignored; in this case, `pname` and `eid` optional arguments should
        be provided instead.
    compute_metrics: bool
        If True, force SpikeSortingLoader.merge_clusters to recompute the cluster metrics. Default is False
    qc: float
        Quality threshold to be used to select good clusters. Default is 1.0
    kwargs:
        Keyword arguments passed to SpikeSortingLoader upon initiation. Specifically, if one instance offline,
        you need to pass 'eid' and 'pname' here as they cannot be inferred from pid in offline mode.

    Returns
    -------
    good_spikes: dict
        Spike trains associated with good clusters. Dictionary with keys ['depths', 'times', 'clusters', 'amps']
    good_clusters: pandas.DataFrame
        Information of clusters for this pid that pass all quality metrics
    """
    eid = kwargs.pop('eid', '')
    pname = kwargs.pop('pname', '')
    if one.mode == 'local':
        if (eid == '') or (pname == ''):
            raise ValueError('"eid" and "pname" optional arguments must be provided for ONE in local mode.')
        spike_loader = SpikeSortingLoader(one=one, eid=eid, pname=pname)
    else:
        spike_loader = SpikeSortingLoader(pid=pid, one=one)
    download_good_units_only = qc >= 1.0
    spikes, clusters, channels = spike_loader.load_spike_sorting(revision="2024-05-06", good_units=download_good_units_only)
    clusters_labeled = SpikeSortingLoader.merge_clusters(
        spikes, clusters, channels, compute_metrics=compute_metrics).to_df()
    iok = clusters_labeled['label'] >= qc
    good_clusters = clusters_labeled[iok]

    spike_idx, ib = ismember(spikes['clusters'], good_clusters.index)
    good_clusters.reset_index(drop=True, inplace=True)
    # Filter spike trains for only good clusters
    good_spikes = {k: v[spike_idx] for k, v in spikes.items()}
    good_spikes['clusters'] = good_clusters.index[ib].astype(np.int32)

    return good_spikes, good_clusters


def merge_probes(spikes_list, clusters_list):
    """
    Merge spikes and clusters information from several probes as if they were recorded from the same probe.
    This can be used to account for the fact that data from the probes recorded in the same session are not
    statistically independent as they have the same underlying behaviour.

    NOTE: The clusters dataframe will be re-indexed to avoid duplicated indices. Accordingly, spikes['clusters']
    will be updated. To unambiguously identify clusters use the column 'uuids'

    Parameters
    ----------
    spikes_list: list of dicts
        List of spike dictionaries as loaded by SpikeSortingLoader or brainwidemap.load_good_units
    clusters_list: list of pandas.DataFrames
        List of cluster dataframes as loaded by SpikeSortingLoader.merge_clusters or brainwidemap.load_good_units

    Returns
    -------
    merged_spikes: dict
        Merged and time-sorted spikes in single dictionary, where 'clusters' is adjusted to index into merged_clusters
    merged_clusters: pandas.DataFrame
        Merged clusters in single dataframe, re-indexed to avoid duplicate indices.
        To unambiguously identify clusters use the column 'uuids'
    """

    assert (len(clusters_list) == len(spikes_list)), 'clusters_list and spikes_list must have the same length'
    assert all([isinstance(s, dict) for s in spikes_list]), 'spikes_list must contain only dictionaries'
    assert all([isinstance(c, pd.DataFrame) for c in clusters_list]), 'clusters_list must contain only pd.DataFrames'

    merged_spikes = []
    merged_clusters = []
    cluster_max = 0
    for clusters, spikes in zip(clusters_list, spikes_list):
        spikes['clusters'] += cluster_max
        cluster_max = clusters.index.max() + 1
        merged_spikes.append(spikes)
        merged_clusters.append(clusters)
    merged_clusters = pd.concat(merged_clusters, ignore_index=True)
    merged_spikes = {k: np.concatenate([s[k] for s in merged_spikes]) for k in merged_spikes[0].keys()}
    # Sort spikes by spike time
    sort_idx = np.argsort(merged_spikes['times'], kind='stable')
    merged_spikes = {k: v[sort_idx] for k, v in merged_spikes.items()}

    return merged_spikes, merged_clusters


def load_trials_and_mask(
        one, eid, min_rt=0.08, max_rt=2., nan_exclude='default', min_trial_len=None,
        max_trial_len=None, exclude_unbiased=False, exclude_nochoice=False, sess_loader=None,
        truncate_to_pass=True, saturation_intervals=None, revision='2024-07-14'
):
    """
    Function to load all trials for a given session and create a mask to exclude all trials that have a reaction time
    shorter than min_rt or longer than max_rt or that have NaN for one of the specified events.

    Parameters
    ----------
    one: one.api.ONE
        Instance to be used to connect to local or remote database
    eid: str
        A session UUID
    min_rt: float or None
        Minimum admissible reaction time in seconds for a trial to be included. Default is 0.08. If None, don't apply.
    max_rt: float or None
        Maximum admissible reaction time in seconds for a trial to be included. Default is 2. If None, don't apply.
    nan_exclude: list or 'default'
        List of trial events that cannot be NaN for a trial to be included. If set to 'default' the list is
        ['stimOn_times','choice','feedback_times','probabilityLeft','firstMovement_times','feedbackType']
    min_trial_len: float or None
        Minimum admissible trial length measured by goCue_time (start) and feedback_time (end).
        Default is None.
    max_trial_len: float or Nona
        Maximum admissible trial length measured by goCue_time (start) and feedback_time (end).
        Default is None.
    exclude_unbiased: bool
        True to exclude trials that fall within the unbiased block at the beginning of session.
        Default is False.
    exclude_nochoice: bool
        True to exclude trials where the animal does not respond. Default is False.
    sess_loader: brainbox.io.one.SessionLoader or NoneType
        Optional SessionLoader object; if None, this object will be created internally
    truncate_to_pass: bool
        True to truncate sessions that don't pass performance on easy trials > 90 percent when all trials are used,
        but do pass when the first x > 400 trials are used. Default is True.
    saturation_intervals: str or list of str or None
         If str or list of str, the name of the interval(s) to be used to exclude trials if the ephys signal shows
         saturation in the interval(s). Default is None. Possible values are:
            saturation_stim_plus04
            saturation_feedback_plus04
            saturation_move_minus02
            saturation_stim_minus04_minus01
            saturation_stim_plus06
            saturation_stim_minus06_plus06
            saturation_stim_plus01

    Returns
    -------
    trials: pandas.DataFrame
        Trials table containing all trials for this session. If complete with columns:
        ['stimOff_times','goCueTrigger_times','feedbackType','contrastLeft','contrastRight','rewardVolume',
        'goCue_times','choice','feedback_times','stimOn_times','response_times','firstMovement_times',
        'probabilityLeft', 'intervals_0', 'intervals_1']
    mask: pandas.Series
        Boolean Series to mask trials table for trials that pass specified criteria. True for all trials that should be
        included, False for all trials that should be excluded.
    """

    if nan_exclude == 'default':
        nan_exclude = [
            'stimOn_times',
            'choice',
            'feedback_times',
            'probabilityLeft',
            'firstMovement_times',
            'feedbackType'
        ]

    if sess_loader is None:
<<<<<<< HEAD
        sess_loader = SessionLoader(one=one, eid=eid, revision=revision)
=======
        sess_loader = SessionLoader(one=one, eid=eid, revision=MODIFIED_BEFORE)
>>>>>>> e0b7dd8b

    if sess_loader.trials.empty:
        sess_loader.load_trials()

    # Truncate trials to pass performance on easy trials > 0.9
    good_enough = training.criterion_delay(
        n_trials=sess_loader.trials.shape[0],
        perf_easy=training.compute_performance_easy(sess_loader.trials),
    )
    if truncate_to_pass and not good_enough:
        n_trials = sess_loader.trials.shape[0]
        while not good_enough and n_trials > 400:
            n_trials -= 1
            sess_loader.trials = sess_loader.trials[:n_trials]
            good_enough = training.criterion_delay(
                n_trials=sess_loader.trials.shape[0],
                perf_easy=training.compute_performance_easy(sess_loader.trials),
            )
        if not good_enough:
            raise AssertionError('Session does not pass performance on easy trials > 0.9 for n_trials > 400')

    # Create a mask for trials to exclude
    # Remove trials that are outside the allowed reaction time range
    if min_rt is not None:
        query = f'(firstMovement_times - stimOn_times < {min_rt})'
    else:
        query = ''
    if max_rt is not None:
        query += f' | (firstMovement_times - stimOn_times > {max_rt})'
    # Remove trials that are outside the allowed trial duration range
    if min_trial_len is not None:
        query += f' | (feedback_times - goCue_times < {min_trial_len})'
    if max_trial_len is not None:
        query += f' | (feedback_times - goCue_times > {max_trial_len})'
    # Remove trials with nan in specified events
    for event in nan_exclude:
        query += f' | {event}.isnull()'
    # Remove trials in unbiased block at beginning
    if exclude_unbiased:
        query += ' | (probabilityLeft == 0.5)'
    # Remove trials where animal does not respond
    if exclude_nochoice:
        query += ' | (choice == 0)'
    # If min_rt was None we have to clean up the string
    if min_rt is None:
        query = query[3:]

    # Create mask
    mask = ~sess_loader.trials.eval(query)

    # If saturation intervals are provided, download trials table to get information about saturation
    # Remove trials where the signal shows saturation in an interval of interest
    if saturation_intervals is not None:
        all_trials = pd.read_parquet(download_aggregate_tables(one, type='trials'))
        sess_trials = all_trials[all_trials['eid'] == eid]
        sess_trials.reset_index(inplace=True)
        assert sess_trials.shape[0] == sess_loader.trials.shape[0], 'Trials table does not match trials in session.'
        if isinstance(saturation_intervals, str):
            saturation_intervals = [saturation_intervals]
        for interval in saturation_intervals:
            mask[sess_trials[interval] == True] = False

    return sess_loader.trials, mask


def download_aggregate_tables(one, target_path=None, type='clusters', tag='2024_Q2_IBL_et_al_BWM', overwrite=False):
    """
    Function to download the aggregated clusters information associated with the given data release tag from AWS.

    Parameters
    ----------
    one: one.api.ONE
        Instance to be used to connect to database.
    target_path: str or pathlib.Path
        Directory to which clusters.pqt should be downloaded. If None, downloads to one.cache_dir/bwm_tables
    type: {'clusters', 'trials'}
        Which type of aggregate table to load, clusters or trials table.
    tag: str
        Tag for which to download the clusters table. Default is '2023_Q4_IBL_et_al_BWM_2''.
    overwrite : bool
        If True, will re-download files even if file exists locally and file sizes match.

    Returns
    -------
    agg_path: pathlib.Path
        Path to the downloaded aggregate
    """

    if target_path is None:
        target_path = Path(one.cache_dir).joinpath('bwm_tables')
        target_path.mkdir(exist_ok=True)
    else:
        assert target_path.exists(), 'The target_path you passed does not exist.'

    agg_path = target_path.joinpath(f'{type}.pqt')
    s3, bucket_name = aws.get_s3_from_alyx(alyx=one.alyx)
    aws.s3_download_file(f"aggregates/{tag}/{type}.pqt", agg_path, s3=s3,
                         bucket_name=bucket_name, overwrite=overwrite)

    if not agg_path.exists():
        print(f'Downloading of {type} table failed.')
        return
    return agg_path


def filter_units_region(eids, clusters_table=None, one=None, mapping='Beryl', min_qc=1., min_units_sessions=(5, 2)):
    """
    Filter to retain only units that satisfy certain region based criteria.

    Parameters
    ----------
    eids: list or pandas.Series
        List of session UUIDs to include at start.
    clusters_table: str or pathlib.Path
        Absolute path to clusters table to be used for filtering. If None, requires to provide one.api.ONE instance
        to download the latest version.
    mapping: str
        Mapping from atlas id to brain region acronym to be applied. Default is 'Beryl'.
    one: one.api.ONE
        Instance to be used to connect to download clusters_table if this is not explicitly provided.
    min_qc: float or None
        Minimum QC label for a spike sorted unit to be retained.
        Default is 1. If None, criterion is not applied.
    min_units_sessions: tuple or None
        If tuple, the first entry is the minimum of units per session per region for a session to be retained, the
        second entry is the minimum number of those sessions per region for a region to be retained.
        Default is (5, 2). If None, criterion is not applied

    Returns
    -------
    regions_df: pandas.DataFrame
        Dataframe of units that survive region based criteria.
    """

    if not any([min_qc, min_units_sessions]):
        print('No criteria selected. Aborting.')
        return

    if clusters_table is None:
        if one is None:
            print(f'You either need to provide a path to clusters_table or an instance of one.api.ONE to '
                  f'download clusters_table.')
            return
        else:
            clusters_table = download_aggregate_tables(one, type='clusters')
    clus_df = pd.read_parquet(clusters_table)

    # Only consider given pids
    clus_df = clus_df.loc[clus_df['eid'].isin(eids)]
    diff = set(eids).difference(set(clus_df['eid']))
    if len(diff) != 0:
        print('WARNING: Not all eids in bwm_df are found in cluster table.')

    # Only consider units that pass min_qc
    if min_qc:
        clus_df = clus_df.loc[clus_df['label'] >= min_qc]

    # Add region acronyms column and remove root and void regions
    br = BrainRegions()
    clus_df[f'{mapping}'] = br.id2acronym(clus_df['atlas_id'], mapping=f'{mapping}')
    clus_df = clus_df.loc[~clus_df[f'{mapping}'].isin(['void', 'root'])]

    # Group by regions and filter for sessions per region
    if min_units_sessions:
        units_count = clus_df.groupby([f'{mapping}', 'eid']).aggregate(
            n_units=pd.NamedAgg(column='cluster_id', aggfunc='count'),
        )
        # Only keep sessions with at least min_units_sessions[0] units
        units_count = units_count[units_count['n_units'] >= min_units_sessions[0]]
        # Only keep regions with at least min_units_sessions[1] sessions left
        units_count = units_count.reset_index(level=['eid'])
        region_df = units_count.groupby([f'{mapping}']).aggregate(
            n_sessions=pd.NamedAgg(column='eid', aggfunc='count'),
        )
        region_df = region_df[region_df['n_sessions'] >= min_units_sessions[1]]
        # Merge back to get the eids and clusters
        region_session_df = pd.merge(region_df, units_count, on=f'{mapping}', how='left')
        region_session_df = region_session_df.reset_index(level=[f'{mapping}'])
        region_session_df.drop(labels=['n_sessions', 'n_units'], axis=1, inplace=True)
        clus_df = pd.merge(region_session_df, clus_df, on=['eid', f'{mapping}'], how='left')

    # Reset index
    clus_df.reset_index(inplace=True, drop=True)

    return clus_df


def filter_sessions(eids, trials_table, bwm_include=True, min_errors=3, min_trials=None, saturation_intervals=None):
    """
    Filters eids for sessions that pass certain criteria.
    The function first loads an aggregate of all trials for the brain wide map dataset
     that contains already pre-computed acceptance critera


    Parameters
    ----------
    eids: list or pandas.Series
        Session ids to map to regions. Typically, the 'eid' column of the bwm_df returned by bwm_query.
        Note that these eids must be represented in trials_table to be considered for the filter.
    trials_table: str or pathlib.Path
        Absolute path to trials table to be used for filtering.
    bwm_include: bool
        Whether to filter for BWM inclusion criteria (see defaults of function load_trials_and_mask()). Default is True.
    min_errors: int or None
        Minimum number of error trials after other criteria are applied. Default is 3.
    min_trials: int or None
        Minimum number of trials that pass default criteria (see load_trials_and_mask()) for a session to be retained.
        Default is None, i.e. not applied
    saturation_intervals: str or list of str or None
         If str or list of str, the name of the interval(s) to be used to exclude trials if the ephys signal shows
         saturation in the interval(s). Default is None. Possible values are:
            saturation_stim_plus04
            saturation_feedback_plus04
            saturation_move_minus02
            saturation_stim_minus04_minus01
            saturation_stim_plus06
            saturation_stim_minus06_plus06
            saturation_stim_plus01

    Returns
    -------
    eids: pandas.Series
        Session ids that pass the criteria
    """

    # Load trials table
    trials_df = pd.read_parquet(trials_table)

    # Keep only eids
    trials_df = trials_df.loc[trials_df['eid'].isin(eids)]

    # Aggregate and filter
    if bwm_include:
        trials_df = trials_df[trials_df['bwm_include']]

    if saturation_intervals is not None:
        if isinstance(saturation_intervals, str):
            saturation_intervals = [saturation_intervals]
        for interval in saturation_intervals:
            trials_df = trials_df[~trials_df[interval]]

    trials_agg = trials_df.groupby('eid').aggregate(
        n_trials=pd.NamedAgg(column='eid', aggfunc='count'),
        n_error=pd.NamedAgg(column='feedbackType', aggfunc=lambda x: (x == -1).sum()),
    )
    if min_trials:
        trials_agg = trials_agg.loc[trials_agg['n_trials'] >= min_trials]
    if min_errors:
        trials_agg = trials_agg.loc[trials_agg['n_error'] >= min_errors]

    return trials_agg.index.to_list()


def bwm_units(one=None, freeze='2023_12_bwm_release', rt_range=(0.08, 0.2), min_errors=3,
              min_qc=1., min_units_sessions=(5, 2), enforce_version=True):
    """
    Creates a dataframe with units that pass the current BWM inclusion criteria.

    Parameters
    ----------
    one: one.api.ONE
        Instance to be used to connect to local or remote database.
    freeze: {None, 2022_10_initial, 2022_10_update, 2022_10_bwm_release, 2023_12_bwm_release}
        Default is 2023_12_bwm_release. If None, the database is queried for the current set of pids satisfying the
        criteria. If a string is specified, a fixed set of eids and pids is returned instead of querying the database.
    rt_range: tuple
        Admissible range of trial length measured by goCue_time (start) and feedback_time (end).
    min_errors: int or None
        Minimum number of error trials per session after other criteria are applied. Default is 3.
    min_qc: float
        Minimum quality criterion for a unit to be considered. Default is 1.
    min_units_sessions: tuple or None
        If tuple, the first entry is the minimum of units per session per region for a session to be retained, the
        second entry is the minimum number of those sessions per region for a region to be retained.
        Default is (10, 2). If None, criterion is not applied
    enforce_version: bool (True)

    Returns
    -------
    unit_df: pandas.DataFrame
        Dataframe with units that pass the current BWM inclusion criteria.
    """

    # Get sessions and probes
    bwm_df = bwm_query(freeze=freeze)

    # Filter sessions on reaction time, no NaN in critical trial events (both implemented as bwm_include)
    # and min_errors per session
    trials_table = download_aggregate_tables(one, type='trials')
    if rt_range != (0.08, 0.2):
        raise NotImplementedError("Currently this function is only implemented for the default reaction time range of"
                                  "0.08 to 0.2 seconds. Please talk to a developer if you need to change this. ")
    eids = filter_sessions(bwm_df['eid'], trials_table=trials_table, bwm_include=True, min_errors=min_errors)

    # Filter clusters on min_qc, min_units_region and min_sessions_region
    clusters_table = download_aggregate_tables(one, type='clusters')
    unit_df = filter_units_region(eids, clusters_table=clusters_table, mapping='Beryl', min_qc=min_qc,
                                  min_units_sessions=min_units_sessions)
    print(hash_uuids(unit_df['uuids']))
    if freeze == '2023_12_bwm_release' and enforce_version:
        if 1.0 <= min_qc:
            assert hash_uuids(unit_df['uuids']) == 'd16d0b38d392b18c0ce8b615ec89d60d7c901df2eeb3432986b62130af28ef01'
        elif 1 / 3 < min_qc <= 2 / 3:
            assert hash_uuids(unit_df['uuids']) == '931802298e1a79df49226f4a7ff9d0d865b06102d7d0bedbd76f87f632da8fae'
        elif 0 < min_qc <= 1 / 3:
            assert hash_uuids(unit_df['uuids']) == 'aef0abbe1e3cb743f24d40e5d9dd3b739b57adca79af66b2d86dc618fc4b9908'
        else:
            assert hash_uuids(unit_df['uuids']) == '82a43bb2344a960b0f39a5c28fa56406dd5788b7946d0d178cb36205b1029b92'

    return unit_df


def filter_video_data(one, eids, camera='left', min_video_qc='FAIL', min_dlc_qc='FAIL'):
    """
    Filters sessions for which video and/or DLC data passes a given QC threshold for a selected camera.

    Parameters
    ----------
    one: one.api.ONE
        Instance to be used to connect to local or remote database.
    eids: list or str
        List of session UUIDs to filter.
    camera: {'left', 'right', 'body'}
        Camera for which to filter QC. Default is 'left'.
    min_video_qc: {'CRITICAL', 'FAIL', 'WARNING', 'PASS', 'NOT_SET'} or None
        Minimum video QC threshold for a session to be retained. Default is 'FAIL'.
    min_dlc_qc: {'CRITICAL', 'FAIL', 'WARNING', 'PASS', 'NOT_SET'} or None
        Minimum dlc QC threshold for a session to be retained. Default is 'FAIL'.

    Returns
    -------
    list:
        List of session UUIDs that pass both indicated QC thresholds for the selected camera.

    Notes
    -----
    For the thresholds, note that 'NOT_SET' < 'PASS' < 'WARNING' < 'FAIL' < 'CRITICAL'
    If a min_video_qc or min_dlc_qc is set to None, all sessions are retained for that criterion.
    The intersection of sessions passing both criteria is returned.

    """

    # Check inputs
    if isinstance(eids, str):
        eids = [eids]
    assert isinstance(eids, list), 'eids must be a list of session uuids'
    assert min_video_qc in list(spec.QC._member_names_) + [None], f'{min_video_qc} is not a valid value for min_video_qc '
    assert min_dlc_qc in list(spec.QC._member_names_) + [None], f'{min_dlc_qc} is not a valid value for min_dlc_qc '
    assert min_video_qc or min_dlc_qc, 'At least one of min_video_qc or min_dlc_qc must be set'

    # Load QC json from cache and restrict to desired sessions
    with open(one.cache_dir.joinpath('QC.json'), 'r') as f:
        qc_cache = json.load(f)
    qc_cache = {qc['eid']: qc['extended_qc'] for qc in qc_cache if qc['eid'] in eids}
    assert set(list(qc_cache.keys())) == set(eids), 'Not all eids found in cached QC.json'

    # Passing video
    if min_video_qc is None:
        passing_vid = eids
    else:
        passing_vid = [
            k for k, v in qc_cache.items() if
            f'video{camera.capitalize()}' in v.keys() and
            spec.QC[v[f'video{camera.capitalize()}']].value <= spec.QC[min_video_qc].value
        ]

    # Passing dlc
    if min_dlc_qc is None:
        passing_dlc = eids
    else:
        passing_dlc = [
            k for k, v in qc_cache.items() if
            f'dlc{camera.capitalize()}' in v.keys() and
            spec.QC[v[f'dlc{camera.capitalize()}']].value <= spec.QC[min_dlc_qc].value
        ]

    # Combine
    passing = list(set(passing_vid).intersection(set(passing_dlc)))

    return passing<|MERGE_RESOLUTION|>--- conflicted
+++ resolved
@@ -282,11 +282,7 @@
         ]
 
     if sess_loader is None:
-<<<<<<< HEAD
-        sess_loader = SessionLoader(one=one, eid=eid, revision=revision)
-=======
         sess_loader = SessionLoader(one=one, eid=eid, revision=MODIFIED_BEFORE)
->>>>>>> e0b7dd8b
 
     if sess_loader.trials.empty:
         sess_loader.load_trials()
